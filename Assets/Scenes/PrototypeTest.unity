--- conflicted
+++ resolved
@@ -119,59 +119,6 @@
     debug:
       m_Flags: 0
   m_NavMeshData: {fileID: 0}
---- !u!1 &535774
-GameObject:
-  m_ObjectHideFlags: 0
-  m_CorrespondingSourceObject: {fileID: 0}
-  m_PrefabInstance: {fileID: 0}
-  m_PrefabAsset: {fileID: 0}
-  serializedVersion: 6
-  m_Component:
-  - component: {fileID: 535776}
-  - component: {fileID: 535775}
-  m_Layer: 0
-  m_Name: CameraSystem
-  m_TagString: Untagged
-  m_Icon: {fileID: 0}
-  m_NavMeshLayer: 0
-  m_StaticEditorFlags: 0
-  m_IsActive: 1
---- !u!114 &535775
-MonoBehaviour:
-  m_ObjectHideFlags: 0
-  m_CorrespondingSourceObject: {fileID: 0}
-  m_PrefabInstance: {fileID: 0}
-  m_PrefabAsset: {fileID: 0}
-  m_GameObject: {fileID: 535774}
-  m_Enabled: 1
-  m_EditorHideFlags: 0
-  m_Script: {fileID: 11500000, guid: 9d6b678509e9d7c43b1d1c21db0a6b22, type: 3}
-  m_Name: 
-  m_EditorClassIdentifier: 
-  target: {fileID: 1191388203}
-  distance: 30
-  height: 4
-  smoothSpeed: 1
-  rotationFollowStrength: 20
-  lookAheadSmoothMultiplier: 2
-  cameraRig: {fileID: 1416805680}
-  cam: {fileID: 468793985}
---- !u!4 &535776
-Transform:
-  m_ObjectHideFlags: 0
-  m_CorrespondingSourceObject: {fileID: 0}
-  m_PrefabInstance: {fileID: 0}
-  m_PrefabAsset: {fileID: 0}
-  m_GameObject: {fileID: 535774}
-  serializedVersion: 2
-  m_LocalRotation: {x: 0, y: 0, z: 0, w: 1}
-  m_LocalPosition: {x: 0, y: 5, z: -25}
-  m_LocalScale: {x: 1, y: 1, z: 1}
-  m_ConstrainProportionsScale: 0
-  m_Children:
-  - {fileID: 1416805680}
-  m_Father: {fileID: 0}
-  m_LocalEulerAnglesHint: {x: 0, y: 0, z: 0}
 --- !u!1 &9888341
 GameObject:
   m_ObjectHideFlags: 0
@@ -928,174 +875,6 @@
   m_Children: []
   m_Father: {fileID: 1545140135}
   m_LocalEulerAnglesHint: {x: 0, y: 0, z: 0}
-<<<<<<< HEAD
---- !u!1 &100000000
-GameObject:
-  m_ObjectHideFlags: 0
-  m_CorrespondingSourceObject: {fileID: 0}
-  m_PrefabInstance: {fileID: 0}
-  m_PrefabAsset: {fileID: 0}
-  serializedVersion: 6
-  m_Component:
-  - component: {fileID: 100000001}
-  - component: {fileID: 100000002}
-  m_Layer: 0
-  m_Name: Flight Controller
-  m_TagString: Untagged
-  m_Icon: {fileID: 0}
-  m_NavMeshLayer: 0
-  m_StaticEditorFlags: 0
-  m_IsActive: 1
---- !u!4 &100000001
-Transform:
-  m_ObjectHideFlags: 0
-  m_CorrespondingSourceObject: {fileID: 0}
-  m_PrefabInstance: {fileID: 0}
-  m_PrefabAsset: {fileID: 0}
-  m_GameObject: {fileID: 100000000}
-  serializedVersion: 2
-  m_LocalRotation: {x: 0, y: 0, z: 0, w: 1}
-  m_LocalPosition: {x: 0, y: 0, z: 0}
-  m_LocalScale: {x: 1, y: 1, z: 1}
-  m_ConstrainProportionsScale: 0
-  m_Children:
-  - {fileID: 300000001}
-  m_Father: {fileID: 0}
-  m_LocalEulerAnglesHint: {x: 0, y: 0, z: 0}
---- !u!114 &100000002
-MonoBehaviour:
-  m_ObjectHideFlags: 0
-  m_CorrespondingSourceObject: {fileID: 0}
-  m_PrefabInstance: {fileID: 0}
-  m_PrefabAsset: {fileID: 0}
-  m_GameObject: {fileID: 100000000}
-  m_Enabled: 1
-  m_EditorHideFlags: 0
-  m_Script: {fileID: 11500000, guid: d96ea91eb3573b24d969fade823efdc2, type: 3}
-  m_Name: 
-  m_EditorClassIdentifier: 
-  systemEnabled: 1
-  aircraft: {fileID: 0}
-  mouseAim: {fileID: 0}
-  enableInputConversion: 1
-  strafeTransitionSpeed: 8
-  currentStrafeInput: 0
-  targetStrafeInput: 0
-  showDebugInfo: 1
-  maxPitchAngle: 25
-  maxYawAngle: 30
-  mouseResponsiveness: 1.5
-  instantInputMode: 1
---- !u!1 &108851255
-GameObject:
-  m_ObjectHideFlags: 0
-  m_CorrespondingSourceObject: {fileID: 0}
-  m_PrefabInstance: {fileID: 0}
-  m_PrefabAsset: {fileID: 0}
-  serializedVersion: 6
-  m_Component:
-  - component: {fileID: 108851259}
-  - component: {fileID: 108851258}
-  - component: {fileID: 108851257}
-  - component: {fileID: 108851256}
-  m_Layer: 0
-  m_Name: TestCube3 (2)
-  m_TagString: Untagged
-  m_Icon: {fileID: 0}
-  m_NavMeshLayer: 0
-  m_StaticEditorFlags: 0
-  m_IsActive: 1
---- !u!65 &108851256
-BoxCollider:
-  m_ObjectHideFlags: 0
-  m_CorrespondingSourceObject: {fileID: 0}
-  m_PrefabInstance: {fileID: 0}
-  m_PrefabAsset: {fileID: 0}
-  m_GameObject: {fileID: 108851255}
-  m_Material: {fileID: 0}
-  m_IncludeLayers:
-    serializedVersion: 2
-    m_Bits: 0
-  m_ExcludeLayers:
-    serializedVersion: 2
-    m_Bits: 0
-  m_LayerOverridePriority: 0
-  m_IsTrigger: 0
-  m_ProvidesContacts: 0
-  m_Enabled: 1
-  serializedVersion: 3
-  m_Size: {x: 1, y: 1, z: 1}
-  m_Center: {x: 0, y: 0, z: 0}
---- !u!23 &108851257
-MeshRenderer:
-  m_ObjectHideFlags: 0
-  m_CorrespondingSourceObject: {fileID: 0}
-  m_PrefabInstance: {fileID: 0}
-  m_PrefabAsset: {fileID: 0}
-  m_GameObject: {fileID: 108851255}
-  m_Enabled: 1
-  m_CastShadows: 1
-  m_ReceiveShadows: 1
-  m_DynamicOccludee: 1
-  m_StaticShadowCaster: 0
-  m_MotionVectors: 1
-  m_LightProbeUsage: 1
-  m_ReflectionProbeUsage: 1
-  m_RayTracingMode: 2
-  m_RayTraceProcedural: 0
-  m_RayTracingAccelStructBuildFlagsOverride: 0
-  m_RayTracingAccelStructBuildFlags: 1
-  m_SmallMeshCulling: 1
-  m_RenderingLayerMask: 1
-  m_RendererPriority: 0
-  m_Materials:
-  - {fileID: 10303, guid: 0000000000000000f000000000000000, type: 0}
-  m_StaticBatchInfo:
-    firstSubMesh: 0
-    subMeshCount: 0
-  m_StaticBatchRoot: {fileID: 0}
-  m_ProbeAnchor: {fileID: 0}
-  m_LightProbeVolumeOverride: {fileID: 0}
-  m_ScaleInLightmap: 1
-  m_ReceiveGI: 1
-  m_PreserveUVs: 0
-  m_IgnoreNormalsForChartDetection: 0
-  m_ImportantGI: 1
-  m_StitchLightmapSeams: 1
-  m_SelectedEditorRenderState: 3
-  m_MinimumChartSize: 4
-  m_AutoUVMaxDistance: 0.5
-  m_AutoUVMaxAngle: 89
-  m_LightmapParameters: {fileID: 0}
-  m_SortingLayerID: 0
-  m_SortingLayer: 0
-  m_SortingOrder: 0
-  m_AdditionalVertexStreams: {fileID: 0}
---- !u!33 &108851258
-MeshFilter:
-  m_ObjectHideFlags: 0
-  m_CorrespondingSourceObject: {fileID: 0}
-  m_PrefabInstance: {fileID: 0}
-  m_PrefabAsset: {fileID: 0}
-  m_GameObject: {fileID: 108851255}
-  m_Mesh: {fileID: 10202, guid: 0000000000000000e000000000000000, type: 0}
---- !u!4 &108851259
-Transform:
-  m_ObjectHideFlags: 0
-  m_CorrespondingSourceObject: {fileID: 0}
-  m_PrefabInstance: {fileID: 0}
-  m_PrefabAsset: {fileID: 0}
-  m_GameObject: {fileID: 108851255}
-  serializedVersion: 2
-  m_LocalRotation: {x: -0, y: -0, z: -0, w: 1}
-  m_LocalPosition: {x: 0.0052099996, y: 0.006, z: 0.02072}
-  m_LocalScale: {x: 0.0015760001, y: 0.06304001, z: 0.0015760001}
-  m_ConstrainProportionsScale: 1
-  m_Children: []
-  m_Father: {fileID: 1545140135}
-  m_LocalEulerAnglesHint: {x: 0, y: 0, z: 0}
-=======
->>>>>>> 86e07185
 --- !u!1 &137731349
 GameObject:
   m_ObjectHideFlags: 0
@@ -1636,8 +1415,6 @@
   m_Children: []
   m_Father: {fileID: 1545140135}
   m_LocalEulerAnglesHint: {x: 0, y: 0, z: 0}
-<<<<<<< HEAD
-=======
 --- !u!1001 &190363881
 PrefabInstance:
   m_ObjectHideFlags: 0
@@ -1715,7 +1492,6 @@
       insertIndex: -1
       addedObject: {fileID: 794813593}
   m_SourcePrefab: {fileID: 100100000, guid: 50d56e9319acd7440a97582160b01520, type: 3}
->>>>>>> 86e07185
 --- !u!1 &192660241
 GameObject:
   m_ObjectHideFlags: 0
@@ -1932,18 +1708,6 @@
   m_Children: []
   m_Father: {fileID: 1545140135}
   m_LocalEulerAnglesHint: {x: 0, y: 0, z: 0}
---- !u!114 &233458406 stripped
-MonoBehaviour:
-  m_CorrespondingSourceObject: {fileID: 8164064054602249983, guid: 45a4e30994c3c494ca308ab845b89f25,
-    type: 3}
-  m_PrefabInstance: {fileID: 6191408695725302714}
-  m_PrefabAsset: {fileID: 0}
-  m_GameObject: {fileID: 0}
-  m_Enabled: 1
-  m_EditorHideFlags: 0
-  m_Script: {fileID: 11500000, guid: 5d5386f1a81641843a67b715edc31f7b, type: 3}
-  m_Name: 
-  m_EditorClassIdentifier: 
 --- !u!1 &288600376
 GameObject:
   m_ObjectHideFlags: 0
@@ -3403,98 +3167,6 @@
   m_Children: []
   m_Father: {fileID: 1545140135}
   m_LocalEulerAnglesHint: {x: 0, y: 0, z: 0}
---- !u!1 &468793983
-GameObject:
-  m_ObjectHideFlags: 0
-  m_CorrespondingSourceObject: {fileID: 0}
-  m_PrefabInstance: {fileID: 0}
-  m_PrefabAsset: {fileID: 0}
-  serializedVersion: 6
-  m_Component:
-  - component: {fileID: 468793986}
-  - component: {fileID: 468793985}
-  - component: {fileID: 468793984}
-  m_Layer: 0
-  m_Name: Camera
-  m_TagString: MainCamera
-  m_Icon: {fileID: 0}
-  m_NavMeshLayer: 0
-  m_StaticEditorFlags: 0
-  m_IsActive: 1
---- !u!81 &468793984
-AudioListener:
-  m_ObjectHideFlags: 0
-  m_CorrespondingSourceObject: {fileID: 0}
-  m_PrefabInstance: {fileID: 0}
-  m_PrefabAsset: {fileID: 0}
-  m_GameObject: {fileID: 468793983}
-  m_Enabled: 1
---- !u!20 &468793985
-Camera:
-  m_ObjectHideFlags: 0
-  m_CorrespondingSourceObject: {fileID: 0}
-  m_PrefabInstance: {fileID: 0}
-  m_PrefabAsset: {fileID: 0}
-  m_GameObject: {fileID: 468793983}
-  m_Enabled: 1
-  serializedVersion: 2
-  m_ClearFlags: 1
-  m_BackGroundColor: {r: 0.19215687, g: 0.3019608, b: 0.4745098, a: 0}
-  m_projectionMatrixMode: 1
-  m_GateFitMode: 2
-  m_FOVAxisMode: 0
-  m_Iso: 200
-  m_ShutterSpeed: 0.005
-  m_Aperture: 16
-  m_FocusDistance: 10
-  m_FocalLength: 50
-  m_BladeCount: 5
-  m_Curvature: {x: 2, y: 11}
-  m_BarrelClipping: 0.25
-  m_Anamorphism: 0
-  m_SensorSize: {x: 36, y: 24}
-  m_LensShift: {x: 0, y: 0}
-  m_NormalizedViewPortRect:
-    serializedVersion: 2
-    x: 0
-    y: 0
-    width: 1
-    height: 1
-  near clip plane: 0.3
-  far clip plane: 1000
-  field of view: 60
-  orthographic: 0
-  orthographic size: 5
-  m_Depth: 0
-  m_CullingMask:
-    serializedVersion: 2
-    m_Bits: 4294967295
-  m_RenderingPath: -1
-  m_TargetTexture: {fileID: 0}
-  m_TargetDisplay: 0
-  m_TargetEye: 3
-  m_HDR: 1
-  m_AllowMSAA: 1
-  m_AllowDynamicResolution: 0
-  m_ForceIntoRT: 0
-  m_OcclusionCulling: 1
-  m_StereoConvergence: 10
-  m_StereoSeparation: 0.022
---- !u!4 &468793986
-Transform:
-  m_ObjectHideFlags: 0
-  m_CorrespondingSourceObject: {fileID: 0}
-  m_PrefabInstance: {fileID: 0}
-  m_PrefabAsset: {fileID: 0}
-  m_GameObject: {fileID: 468793983}
-  serializedVersion: 2
-  m_LocalRotation: {x: -0.13758248, y: -0, z: -0, w: 0.9904903}
-  m_LocalPosition: {x: 0, y: 0, z: 0}
-  m_LocalScale: {x: 1, y: 1, z: 1}
-  m_ConstrainProportionsScale: 0
-  m_Children: []
-  m_Father: {fileID: 1416805680}
-  m_LocalEulerAnglesHint: {x: -15.816, y: 0, z: 0}
 --- !u!1 &470545005
 GameObject:
   m_ObjectHideFlags: 0
@@ -4205,12 +3877,6 @@
   m_Children: []
   m_Father: {fileID: 1545140135}
   m_LocalEulerAnglesHint: {x: 0, y: 0, z: 0}
---- !u!4 &543093036 stripped
-Transform:
-  m_CorrespondingSourceObject: {fileID: 1836169452186414161, guid: 45a4e30994c3c494ca308ab845b89f25,
-    type: 3}
-  m_PrefabInstance: {fileID: 6191408695725302714}
-  m_PrefabAsset: {fileID: 0}
 --- !u!1 &543284487
 GameObject:
   m_ObjectHideFlags: 0
@@ -5183,129 +4849,6 @@
   m_Children: []
   m_Father: {fileID: 1545140135}
   m_LocalEulerAnglesHint: {x: 0, y: 0, z: 0}
-<<<<<<< HEAD
---- !u!1 &700000000
-GameObject:
-  m_ObjectHideFlags: 0
-  m_CorrespondingSourceObject: {fileID: 0}
-  m_PrefabInstance: {fileID: 0}
-  m_PrefabAsset: {fileID: 0}
-  serializedVersion: 6
-  m_Component:
-  - component: {fileID: 700000001}
-  - component: {fileID: 700000002}
-  - component: {fileID: 700000003}
-  - component: {fileID: 700000004}
-  m_Layer: 0
-  m_Name: TestCube2
-  m_TagString: Untagged
-  m_Icon: {fileID: 0}
-  m_NavMeshLayer: 0
-  m_StaticEditorFlags: 0
-  m_IsActive: 1
---- !u!4 &700000001
-Transform:
-  m_ObjectHideFlags: 0
-  m_CorrespondingSourceObject: {fileID: 0}
-  m_PrefabInstance: {fileID: 0}
-  m_PrefabAsset: {fileID: 0}
-  m_GameObject: {fileID: 700000000}
-  serializedVersion: 2
-  m_LocalRotation: {x: -0, y: -0, z: -0, w: 1}
-  m_LocalPosition: {x: -0.0002, y: 0.009000001, z: 0.0138}
-  m_LocalScale: {x: 0.0015760001, y: 0.047279995, z: 0.0015760001}
-  m_ConstrainProportionsScale: 1
-  m_Children: []
-  m_Father: {fileID: 1545140135}
-  m_LocalEulerAnglesHint: {x: 0, y: 0, z: 0}
---- !u!33 &700000002
-MeshFilter:
-  m_ObjectHideFlags: 0
-  m_CorrespondingSourceObject: {fileID: 0}
-  m_PrefabInstance: {fileID: 0}
-  m_PrefabAsset: {fileID: 0}
-  m_GameObject: {fileID: 700000000}
-  m_Mesh: {fileID: 10202, guid: 0000000000000000e000000000000000, type: 0}
---- !u!23 &700000003
-MeshRenderer:
-  m_ObjectHideFlags: 0
-  m_CorrespondingSourceObject: {fileID: 0}
-  m_PrefabInstance: {fileID: 0}
-  m_PrefabAsset: {fileID: 0}
-  m_GameObject: {fileID: 700000000}
-  m_Enabled: 1
-  m_CastShadows: 1
-  m_ReceiveShadows: 1
-  m_DynamicOccludee: 1
-  m_StaticShadowCaster: 0
-  m_MotionVectors: 1
-  m_LightProbeUsage: 1
-  m_ReflectionProbeUsage: 1
-  m_RayTracingMode: 2
-  m_RayTraceProcedural: 0
-  m_RayTracingAccelStructBuildFlagsOverride: 0
-  m_RayTracingAccelStructBuildFlags: 1
-  m_SmallMeshCulling: 1
-  m_RenderingLayerMask: 1
-  m_RendererPriority: 0
-  m_Materials:
-  - {fileID: 10303, guid: 0000000000000000f000000000000000, type: 0}
-  m_StaticBatchInfo:
-    firstSubMesh: 0
-    subMeshCount: 0
-  m_StaticBatchRoot: {fileID: 0}
-  m_ProbeAnchor: {fileID: 0}
-  m_LightProbeVolumeOverride: {fileID: 0}
-  m_ScaleInLightmap: 1
-  m_ReceiveGI: 1
-  m_PreserveUVs: 0
-  m_IgnoreNormalsForChartDetection: 0
-  m_ImportantGI: 1
-  m_StitchLightmapSeams: 1
-  m_SelectedEditorRenderState: 3
-  m_MinimumChartSize: 4
-  m_AutoUVMaxDistance: 0.5
-  m_AutoUVMaxAngle: 89
-  m_LightmapParameters: {fileID: 0}
-  m_SortingLayerID: 0
-  m_SortingLayer: 0
-  m_SortingOrder: 0
-  m_AdditionalVertexStreams: {fileID: 0}
---- !u!65 &700000004
-BoxCollider:
-  m_ObjectHideFlags: 0
-  m_CorrespondingSourceObject: {fileID: 0}
-  m_PrefabInstance: {fileID: 0}
-  m_PrefabAsset: {fileID: 0}
-  m_GameObject: {fileID: 700000000}
-  m_Material: {fileID: 0}
-  m_IncludeLayers:
-    serializedVersion: 2
-    m_Bits: 0
-  m_ExcludeLayers:
-    serializedVersion: 2
-    m_Bits: 0
-  m_LayerOverridePriority: 0
-  m_IsTrigger: 0
-  m_ProvidesContacts: 0
-  m_Enabled: 1
-  serializedVersion: 3
-  m_Size: {x: 1, y: 1, z: 1}
-  m_Center: {x: 0, y: 0, z: 0}
---- !u!114 &722648421 stripped
-MonoBehaviour:
-  m_CorrespondingSourceObject: {fileID: 5027131043977593369, guid: 45a4e30994c3c494ca308ab845b89f25,
-    type: 3}
-  m_PrefabInstance: {fileID: 6191408695725302714}
-  m_PrefabAsset: {fileID: 0}
-  m_GameObject: {fileID: 0}
-  m_Enabled: 1
-  m_EditorHideFlags: 0
-  m_Script: {fileID: 11500000, guid: 0866e52eada5bf748b93b401c0dcecfe, type: 3}
-  m_Name: 
-  m_EditorClassIdentifier: 
-=======
->>>>>>> 86e07185
 --- !u!1 &725924669
 GameObject:
   m_ObjectHideFlags: 0
@@ -5522,8 +5065,6 @@
   m_Children: []
   m_Father: {fileID: 1545140135}
   m_LocalEulerAnglesHint: {x: 0, y: 0, z: 0}
-<<<<<<< HEAD
-=======
 --- !u!1 &794813587 stripped
 GameObject:
   m_CorrespondingSourceObject: {fileID: 1578558564194034, guid: 50d56e9319acd7440a97582160b01520,
@@ -5640,7 +5181,6 @@
   mouseResponsiveness: 0.8
   instantInputMode: 1
   doubleTapWindow: 0.3
->>>>>>> 86e07185
 --- !u!1 &800000000
 GameObject:
   m_ObjectHideFlags: 0
@@ -7977,58 +7517,6 @@
   m_Children: []
   m_Father: {fileID: 1545140135}
   m_LocalEulerAnglesHint: {x: 0, y: 0, z: 0}
---- !u!1 &1191388201 stripped
-GameObject:
-  m_CorrespondingSourceObject: {fileID: 7616164335238879766, guid: 45a4e30994c3c494ca308ab845b89f25,
-    type: 3}
-  m_PrefabInstance: {fileID: 6191408695725302714}
-  m_PrefabAsset: {fileID: 0}
---- !u!4 &1191388203 stripped
-Transform:
-  m_CorrespondingSourceObject: {fileID: 8059581969685997611, guid: 45a4e30994c3c494ca308ab845b89f25,
-    type: 3}
-  m_PrefabInstance: {fileID: 6191408695725302714}
-  m_PrefabAsset: {fileID: 0}
---- !u!114 &1191388208
-MonoBehaviour:
-  m_ObjectHideFlags: 0
-  m_CorrespondingSourceObject: {fileID: 0}
-  m_PrefabInstance: {fileID: 0}
-  m_PrefabAsset: {fileID: 0}
-  m_GameObject: {fileID: 1191388201}
-  m_Enabled: 1
-  m_EditorHideFlags: 0
-  m_Script: {fileID: 11500000, guid: df6fdc333153a914ca5322803d912de0, type: 3}
-  m_Name: 
-  m_EditorClassIdentifier: 
-  enableFlightSystem: 1
-  mouseFlightController: {fileID: 0}
-  shipFlightController: {fileID: 0}
---- !u!114 &1191388209
-MonoBehaviour:
-  m_ObjectHideFlags: 0
-  m_CorrespondingSourceObject: {fileID: 0}
-  m_PrefabInstance: {fileID: 0}
-  m_PrefabAsset: {fileID: 0}
-<<<<<<< HEAD
-  m_GameObject: {fileID: 1191388201}
-  m_Enabled: 1
-  m_EditorHideFlags: 0
-  m_Script: {fileID: 11500000, guid: d96ea91eb3573b24d969fade823efdc2, type: 3}
-  m_Name: 
-  m_EditorClassIdentifier: 
-  systemEnabled: 1
-  aircraft: {fileID: 0}
-  mouseAim: {fileID: 0}
-  enableInputConversion: 1
-  strafeTransitionSpeed: 8
-  currentStrafeInput: 0
-  targetStrafeInput: 0
-  showDebugInfo: 1
-  maxPitchAngle: 25
-  maxYawAngle: 30
-  mouseResponsiveness: 1.5
-  instantInputMode: 1
 --- !u!1 &1219937021
 GameObject:
   m_ObjectHideFlags: 0
@@ -8054,23 +7542,14 @@
   m_CorrespondingSourceObject: {fileID: 0}
   m_PrefabInstance: {fileID: 0}
   m_PrefabAsset: {fileID: 0}
-=======
->>>>>>> 86e07185
   m_GameObject: {fileID: 1219937021}
   m_Material: {fileID: 0}
   m_IncludeLayers:
     serializedVersion: 2
-<<<<<<< HEAD
-    m_Bits: 0
+    m_Bits: 1
   m_ExcludeLayers:
     serializedVersion: 2
-    m_Bits: 0
-=======
-    m_Bits: 1
-  m_ExcludeLayers:
-    serializedVersion: 2
-    m_Bits: 1
->>>>>>> 86e07185
+    m_Bits: 1
   m_LayerOverridePriority: 0
   m_IsTrigger: 0
   m_ProvidesContacts: 0
@@ -9118,178 +8597,6 @@
   m_Children: []
   m_Father: {fileID: 1545140135}
   m_LocalEulerAnglesHint: {x: 0, y: 0, z: 0}
---- !u!4 &1325930834 stripped
-Transform:
-  m_CorrespondingSourceObject: {fileID: 2609504060062434248, guid: 45a4e30994c3c494ca308ab845b89f25,
-    type: 3}
-  m_PrefabInstance: {fileID: 6191408695725302714}
-  m_PrefabAsset: {fileID: 0}
---- !u!1 &1334413619
-GameObject:
-  m_ObjectHideFlags: 0
-  m_CorrespondingSourceObject: {fileID: 0}
-  m_PrefabInstance: {fileID: 0}
-  m_PrefabAsset: {fileID: 0}
-  serializedVersion: 6
-  m_Component:
-  - component: {fileID: 1334413624}
-  - component: {fileID: 1334413623}
-  - component: {fileID: 1334413622}
-  - component: {fileID: 1334413621}
-  - component: {fileID: 1334413620}
-  m_Layer: 0
-  m_Name: TestTarget
-  m_TagString: Untagged
-  m_Icon: {fileID: 0}
-  m_NavMeshLayer: 0
-  m_StaticEditorFlags: 0
-  m_IsActive: 1
---- !u!114 &1334413620
-MonoBehaviour:
-  m_ObjectHideFlags: 0
-  m_CorrespondingSourceObject: {fileID: 0}
-  m_PrefabInstance: {fileID: 0}
-  m_PrefabAsset: {fileID: 0}
-  m_GameObject: {fileID: 1334413619}
-  m_Enabled: 1
-  m_EditorHideFlags: 0
-  m_Script: {fileID: 11500000, guid: 332e2ef68805a84409bf8486dd30ca99, type: 3}
-  m_Name: 
-  m_EditorClassIdentifier: 
-  shield:
-    maxHP: 100
-    currentHP: 100
-    resistance:
-      kinetic: 0
-      energy: 0
-      emp: 0
-      thermal: 0
-      explosive: 0
-    canRegenerate: 0
-    regenRate: 0
-    regenDelay: 3
-    isActive: 1
-    lastDamageTime: 0
-  armor:
-    maxHP: 100
-    currentHP: 100
-    resistance:
-      kinetic: 0
-      energy: 0
-      emp: 0
-      thermal: 0
-      explosive: 0
-    canRegenerate: 0
-    regenRate: 0
-    regenDelay: 3
-    isActive: 1
-    lastDamageTime: 0
-  core:
-    maxHP: 100
-    currentHP: 100
-    resistance:
-      kinetic: 0
-      energy: 0
-      emp: 0
-      thermal: 0
-      explosive: 0
-    canRegenerate: 0
-    regenRate: 0
-    regenDelay: 3
-    isActive: 1
-    lastDamageTime: 0
-  enableCriticalHits: 1
-  criticalHitChance: 0.1
-  criticalHitMultiplier: 2
---- !u!65 &1334413621
-BoxCollider:
-  m_ObjectHideFlags: 0
-  m_CorrespondingSourceObject: {fileID: 0}
-  m_PrefabInstance: {fileID: 0}
-  m_PrefabAsset: {fileID: 0}
-  m_GameObject: {fileID: 1334413619}
-  m_Material: {fileID: 0}
-  m_IncludeLayers:
-    serializedVersion: 2
-    m_Bits: 0
-  m_ExcludeLayers:
-    serializedVersion: 2
-    m_Bits: 0
-  m_LayerOverridePriority: 0
-  m_IsTrigger: 0
-  m_ProvidesContacts: 0
-  m_Enabled: 1
-  serializedVersion: 3
-  m_Size: {x: 1, y: 1, z: 1}
-  m_Center: {x: 0, y: 0, z: 0}
---- !u!23 &1334413622
-MeshRenderer:
-  m_ObjectHideFlags: 0
-  m_CorrespondingSourceObject: {fileID: 0}
-  m_PrefabInstance: {fileID: 0}
-  m_PrefabAsset: {fileID: 0}
-  m_GameObject: {fileID: 1334413619}
-  m_Enabled: 1
-  m_CastShadows: 1
-  m_ReceiveShadows: 1
-  m_DynamicOccludee: 1
-  m_StaticShadowCaster: 0
-  m_MotionVectors: 1
-  m_LightProbeUsage: 1
-  m_ReflectionProbeUsage: 1
-  m_RayTracingMode: 2
-  m_RayTraceProcedural: 0
-  m_RayTracingAccelStructBuildFlagsOverride: 0
-  m_RayTracingAccelStructBuildFlags: 1
-  m_SmallMeshCulling: 1
-  m_RenderingLayerMask: 1
-  m_RendererPriority: 0
-  m_Materials:
-  - {fileID: 10303, guid: 0000000000000000f000000000000000, type: 0}
-  m_StaticBatchInfo:
-    firstSubMesh: 0
-    subMeshCount: 0
-  m_StaticBatchRoot: {fileID: 0}
-  m_ProbeAnchor: {fileID: 0}
-  m_LightProbeVolumeOverride: {fileID: 0}
-  m_ScaleInLightmap: 1
-  m_ReceiveGI: 1
-  m_PreserveUVs: 0
-  m_IgnoreNormalsForChartDetection: 0
-  m_ImportantGI: 0
-  m_StitchLightmapSeams: 1
-  m_SelectedEditorRenderState: 3
-  m_MinimumChartSize: 4
-  m_AutoUVMaxDistance: 0.5
-  m_AutoUVMaxAngle: 89
-  m_LightmapParameters: {fileID: 0}
-  m_SortingLayerID: 0
-  m_SortingLayer: 0
-  m_SortingOrder: 0
-  m_AdditionalVertexStreams: {fileID: 0}
---- !u!33 &1334413623
-MeshFilter:
-  m_ObjectHideFlags: 0
-  m_CorrespondingSourceObject: {fileID: 0}
-  m_PrefabInstance: {fileID: 0}
-  m_PrefabAsset: {fileID: 0}
-  m_GameObject: {fileID: 1334413619}
-  m_Mesh: {fileID: 10202, guid: 0000000000000000e000000000000000, type: 0}
---- !u!4 &1334413624
-Transform:
-  m_ObjectHideFlags: 0
-  m_CorrespondingSourceObject: {fileID: 0}
-  m_PrefabInstance: {fileID: 0}
-  m_PrefabAsset: {fileID: 0}
-  m_GameObject: {fileID: 1334413619}
-  serializedVersion: 2
-  m_LocalRotation: {x: -0.0014975398, y: -0.017430434, z: 0.18784505, w: 0.98204285}
-  m_LocalPosition: {x: -177.55, y: 5.4, z: 44.44}
-  m_LocalScale: {x: 2, y: 2, z: 2}
-  m_ConstrainProportionsScale: 0
-  m_Children: []
-  m_Father: {fileID: 0}
-  m_LocalEulerAnglesHint: {x: 0.207, y: -1.994, z: 21.654}
 --- !u!1 &1354349013
 GameObject:
   m_ObjectHideFlags: 0
@@ -9938,38 +9245,6 @@
   m_Children: []
   m_Father: {fileID: 1545140135}
   m_LocalEulerAnglesHint: {x: 0, y: 0, z: 0}
---- !u!1 &1416805679
-GameObject:
-  m_ObjectHideFlags: 0
-  m_CorrespondingSourceObject: {fileID: 0}
-  m_PrefabInstance: {fileID: 0}
-  m_PrefabAsset: {fileID: 0}
-  serializedVersion: 6
-  m_Component:
-  - component: {fileID: 1416805680}
-  m_Layer: 0
-  m_Name: CameraRig
-  m_TagString: Untagged
-  m_Icon: {fileID: 0}
-  m_NavMeshLayer: 0
-  m_StaticEditorFlags: 0
-  m_IsActive: 1
---- !u!4 &1416805680
-Transform:
-  m_ObjectHideFlags: 0
-  m_CorrespondingSourceObject: {fileID: 0}
-  m_PrefabInstance: {fileID: 0}
-  m_PrefabAsset: {fileID: 0}
-  m_GameObject: {fileID: 1416805679}
-  serializedVersion: 2
-  m_LocalRotation: {x: 0.13052616, y: 0, z: 0, w: 0.9914449}
-  m_LocalPosition: {x: 0, y: 0, z: 0}
-  m_LocalScale: {x: 1, y: 1, z: 1}
-  m_ConstrainProportionsScale: 0
-  m_Children:
-  - {fileID: 468793986}
-  m_Father: {fileID: 535776}
-  m_LocalEulerAnglesHint: {x: 15, y: 0, z: 0}
 --- !u!1 &1427843657
 GameObject:
   m_ObjectHideFlags: 0
@@ -13990,12 +13265,6 @@
   m_Children: []
   m_Father: {fileID: 1545140135}
   m_LocalEulerAnglesHint: {x: 0, y: 0, z: 0}
---- !u!4 &1909414831 stripped
-Transform:
-  m_CorrespondingSourceObject: {fileID: 7100679550932683188, guid: 45a4e30994c3c494ca308ab845b89f25,
-    type: 3}
-  m_PrefabInstance: {fileID: 6191408695725302714}
-  m_PrefabAsset: {fileID: 0}
 --- !u!1 &1917919287
 GameObject:
   m_ObjectHideFlags: 0
@@ -14104,62 +13373,6 @@
   m_Children: []
   m_Father: {fileID: 1545140135}
   m_LocalEulerAnglesHint: {x: 0, y: 0, z: 0}
---- !u!1 &1921419395
-GameObject:
-  m_ObjectHideFlags: 0
-  m_CorrespondingSourceObject: {fileID: 0}
-  m_PrefabInstance: {fileID: 0}
-  m_PrefabAsset: {fileID: 0}
-  serializedVersion: 6
-  m_Component:
-  - component: {fileID: 1921419397}
-  - component: {fileID: 1921419396}
-  m_Layer: 0
-  m_Name: MouseFlightController
-  m_TagString: Untagged
-  m_Icon: {fileID: 0}
-  m_NavMeshLayer: 0
-  m_StaticEditorFlags: 0
-  m_IsActive: 1
---- !u!114 &1921419396
-MonoBehaviour:
-  m_ObjectHideFlags: 0
-  m_CorrespondingSourceObject: {fileID: 0}
-  m_PrefabInstance: {fileID: 0}
-  m_PrefabAsset: {fileID: 0}
-  m_GameObject: {fileID: 1921419395}
-  m_Enabled: 1
-  m_EditorHideFlags: 0
-  m_Script: {fileID: 11500000, guid: d96ea91eb3573b24d969fade823efdc2, type: 3}
-  m_Name: 
-  m_EditorClassIdentifier: 
-  systemEnabled: 1
-  aircraft: {fileID: 0}
-  mouseAim: {fileID: 0}
-  enableInputConversion: 1
-  strafeTransitionSpeed: 8
-  currentStrafeInput: 0
-  targetStrafeInput: 0
-  showDebugInfo: 1
-  maxPitchAngle: 25
-  maxYawAngle: 30
-  mouseResponsiveness: 1.5
-  instantInputMode: 1
---- !u!4 &1921419397
-Transform:
-  m_ObjectHideFlags: 0
-  m_CorrespondingSourceObject: {fileID: 0}
-  m_PrefabInstance: {fileID: 0}
-  m_PrefabAsset: {fileID: 0}
-  m_GameObject: {fileID: 1921419395}
-  serializedVersion: 2
-  m_LocalRotation: {x: 0, y: 0, z: 0, w: 1}
-  m_LocalPosition: {x: 0, y: 0, z: 0}
-  m_LocalScale: {x: 1, y: 1, z: 1}
-  m_ConstrainProportionsScale: 0
-  m_Children: []
-  m_Father: {fileID: 0}
-  m_LocalEulerAnglesHint: {x: 0, y: 0, z: 0}
 --- !u!1 &1923610294
 GameObject:
   m_ObjectHideFlags: 0
@@ -15921,12 +15134,6 @@
   m_Children: []
   m_Father: {fileID: 1545140135}
   m_LocalEulerAnglesHint: {x: 0, y: 0, z: 0}
---- !u!4 &2143041875 stripped
-Transform:
-  m_CorrespondingSourceObject: {fileID: 5137248469882936543, guid: 45a4e30994c3c494ca308ab845b89f25,
-    type: 3}
-  m_PrefabInstance: {fileID: 6191408695725302714}
-  m_PrefabAsset: {fileID: 0}
 --- !u!1 &2144130584
 GameObject:
   m_ObjectHideFlags: 0
@@ -16143,173 +15350,6 @@
   m_Children: []
   m_Father: {fileID: 1545140135}
   m_LocalEulerAnglesHint: {x: 0, y: 0, z: 0}
---- !u!1001 &6191408695725302714
-PrefabInstance:
-  m_ObjectHideFlags: 0
-  serializedVersion: 2
-  m_Modification:
-    serializedVersion: 3
-    m_TransformParent: {fileID: 0}
-    m_Modifications:
-    - target: {fileID: 1394689566254600095, guid: 45a4e30994c3c494ca308ab845b89f25,
-        type: 3}
-      propertyPath: m_LocalPosition.x
-      value: 3.291
-      objectReference: {fileID: 0}
-    - target: {fileID: 1394689566254600095, guid: 45a4e30994c3c494ca308ab845b89f25,
-        type: 3}
-      propertyPath: m_LocalPosition.y
-      value: 4.285
-      objectReference: {fileID: 0}
-    - target: {fileID: 1394689566254600095, guid: 45a4e30994c3c494ca308ab845b89f25,
-        type: 3}
-      propertyPath: m_LocalPosition.z
-      value: 13.998
-      objectReference: {fileID: 0}
-    - target: {fileID: 4853447534553024281, guid: 45a4e30994c3c494ca308ab845b89f25,
-        type: 3}
-      propertyPath: m_LocalPosition.x
-      value: 0
-      objectReference: {fileID: 0}
-    - target: {fileID: 4853447534553024281, guid: 45a4e30994c3c494ca308ab845b89f25,
-        type: 3}
-      propertyPath: m_LocalPosition.y
-      value: 0
-      objectReference: {fileID: 0}
-    - target: {fileID: 4853447534553024281, guid: 45a4e30994c3c494ca308ab845b89f25,
-        type: 3}
-      propertyPath: m_LocalPosition.z
-      value: 0
-      objectReference: {fileID: 0}
-    - target: {fileID: 5027131043977593369, guid: 45a4e30994c3c494ca308ab845b89f25,
-        type: 3}
-      propertyPath: hunterMissilePrefab
-      value: 
-      objectReference: {fileID: 5697428112925057505, guid: f6a90911256bcf6449a3cd8a3282fb06,
-        type: 3}
-    - target: {fileID: 5027131043977593369, guid: 45a4e30994c3c494ca308ab845b89f25,
-        type: 3}
-      propertyPath: missilePods.Array.size
-      value: 4
-      objectReference: {fileID: 0}
-    - target: {fileID: 5027131043977593369, guid: 45a4e30994c3c494ca308ab845b89f25,
-        type: 3}
-      propertyPath: 'missilePods.Array.data[0]'
-      value: 
-      objectReference: {fileID: 1325930834}
-    - target: {fileID: 5027131043977593369, guid: 45a4e30994c3c494ca308ab845b89f25,
-        type: 3}
-      propertyPath: 'missilePods.Array.data[1]'
-      value: 
-      objectReference: {fileID: 1909414831}
-    - target: {fileID: 5027131043977593369, guid: 45a4e30994c3c494ca308ab845b89f25,
-        type: 3}
-      propertyPath: 'missilePods.Array.data[2]'
-      value: 
-      objectReference: {fileID: 543093036}
-    - target: {fileID: 5027131043977593369, guid: 45a4e30994c3c494ca308ab845b89f25,
-        type: 3}
-      propertyPath: 'missilePods.Array.data[3]'
-      value: 
-      objectReference: {fileID: 2143041875}
-    - target: {fileID: 6444481619082192074, guid: 45a4e30994c3c494ca308ab845b89f25,
-        type: 3}
-      propertyPath: arcSplitter
-      value: 
-      objectReference: {fileID: 233458406}
-    - target: {fileID: 6444481619082192074, guid: 45a4e30994c3c494ca308ab845b89f25,
-        type: 3}
-      propertyPath: hunterSeeker
-      value: 
-      objectReference: {fileID: 722648421}
-    - target: {fileID: 7186983249602793648, guid: 45a4e30994c3c494ca308ab845b89f25,
-        type: 3}
-      propertyPath: m_LocalPosition.x
-      value: 4.51
-      objectReference: {fileID: 0}
-    - target: {fileID: 7186983249602793648, guid: 45a4e30994c3c494ca308ab845b89f25,
-        type: 3}
-      propertyPath: m_LocalPosition.y
-      value: 4.259
-      objectReference: {fileID: 0}
-    - target: {fileID: 7186983249602793648, guid: 45a4e30994c3c494ca308ab845b89f25,
-        type: 3}
-      propertyPath: m_LocalPosition.z
-      value: 13.99
-      objectReference: {fileID: 0}
-    - target: {fileID: 7616164335238879766, guid: 45a4e30994c3c494ca308ab845b89f25,
-        type: 3}
-      propertyPath: m_Name
-      value: MyRazorShip
-      objectReference: {fileID: 0}
-    - target: {fileID: 7616164335238879766, guid: 45a4e30994c3c494ca308ab845b89f25,
-        type: 3}
-      propertyPath: m_TagString
-      value: Player
-      objectReference: {fileID: 0}
-    - target: {fileID: 8059581969685997611, guid: 45a4e30994c3c494ca308ab845b89f25,
-        type: 3}
-      propertyPath: m_LocalPosition.x
-      value: 0
-      objectReference: {fileID: 0}
-    - target: {fileID: 8059581969685997611, guid: 45a4e30994c3c494ca308ab845b89f25,
-        type: 3}
-      propertyPath: m_LocalPosition.y
-      value: 0
-      objectReference: {fileID: 0}
-    - target: {fileID: 8059581969685997611, guid: 45a4e30994c3c494ca308ab845b89f25,
-        type: 3}
-      propertyPath: m_LocalPosition.z
-      value: 0
-      objectReference: {fileID: 0}
-    - target: {fileID: 8059581969685997611, guid: 45a4e30994c3c494ca308ab845b89f25,
-        type: 3}
-      propertyPath: m_LocalRotation.w
-      value: 1
-      objectReference: {fileID: 0}
-    - target: {fileID: 8059581969685997611, guid: 45a4e30994c3c494ca308ab845b89f25,
-        type: 3}
-      propertyPath: m_LocalRotation.x
-      value: 0
-      objectReference: {fileID: 0}
-    - target: {fileID: 8059581969685997611, guid: 45a4e30994c3c494ca308ab845b89f25,
-        type: 3}
-      propertyPath: m_LocalRotation.y
-      value: 0
-      objectReference: {fileID: 0}
-    - target: {fileID: 8059581969685997611, guid: 45a4e30994c3c494ca308ab845b89f25,
-        type: 3}
-      propertyPath: m_LocalRotation.z
-      value: 0
-      objectReference: {fileID: 0}
-    - target: {fileID: 8059581969685997611, guid: 45a4e30994c3c494ca308ab845b89f25,
-        type: 3}
-      propertyPath: m_LocalEulerAnglesHint.x
-      value: 0
-      objectReference: {fileID: 0}
-    - target: {fileID: 8059581969685997611, guid: 45a4e30994c3c494ca308ab845b89f25,
-        type: 3}
-      propertyPath: m_LocalEulerAnglesHint.y
-      value: 0
-      objectReference: {fileID: 0}
-    - target: {fileID: 8059581969685997611, guid: 45a4e30994c3c494ca308ab845b89f25,
-        type: 3}
-      propertyPath: m_LocalEulerAnglesHint.z
-      value: 0
-      objectReference: {fileID: 0}
-    m_RemovedComponents: []
-    m_RemovedGameObjects: []
-    m_AddedGameObjects: []
-    m_AddedComponents:
-    - targetCorrespondingSourceObject: {fileID: 7616164335238879766, guid: 45a4e30994c3c494ca308ab845b89f25,
-        type: 3}
-      insertIndex: -1
-      addedObject: {fileID: 1191388209}
-    - targetCorrespondingSourceObject: {fileID: 7616164335238879766, guid: 45a4e30994c3c494ca308ab845b89f25,
-        type: 3}
-      insertIndex: -1
-      addedObject: {fileID: 1191388208}
-  m_SourcePrefab: {fileID: 100100000, guid: 45a4e30994c3c494ca308ab845b89f25, type: 3}
 --- !u!1660057539 &9223372036854775807
 SceneRoots:
   m_ObjectHideFlags: 0
@@ -16317,15 +15357,7 @@
   - {fileID: 300000001}
   - {fileID: 519420032}
   - {fileID: 1545140135}
-<<<<<<< HEAD
-  - {fileID: 500000001}
-  - {fileID: 6191408695725302714}
-  - {fileID: 535776}
-  - {fileID: 1334413624}
-  - {fileID: 1921419397}
-=======
   - {fileID: 190363881}
   - {fileID: 500000001}
   - {fileID: 2076706422}
-  - {fileID: 899166275}
->>>>>>> 86e07185
+  - {fileID: 899166275}