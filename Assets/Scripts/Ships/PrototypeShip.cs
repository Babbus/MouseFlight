using UnityEngine;
using DomeClash.Core;
#if UNITY_EDITOR
using UnityEditor;
#endif

namespace DomeClash.Ships
{
    /// <summary>
    /// PrototypeShip - Standalone Flight System
    /// No inheritance - contains all ship functionality directly
    /// </summary>
    public class PrototypeShip : MonoBehaviour
    {
        [Header("Ship Identity")]
        public string shipName = "Prototype Ship";
        public enum ShipType { PrototypeShip, Bastion, Breacher, Razor, Haven }
        public ShipType shipType = ShipType.PrototypeShip;

        [System.Serializable]
        public class ShipStats
        {
            [Header("Core Stats")]
            public float mass = 50f;
            public float thrust = 75f;
            public float maxSpeed = 250f;
            public float acceleration = 10f;
            public float deceleration = 20f;
            public float turnRate = 2000f;
            public float strafeSpeed = 60f;
            
            [Header("Legacy & Other")]
            public float boostDuration = 2.8f;
            public float engineThrust = 11772f;
            public float maneuverRate = 50f;
            public float strafeThrust = 60f;
        }
        
        [Header("Ship Stats")]
        public ShipStats stats = new ShipStats();

        [Header("Components")]
        [SerializeField] public ShipFlightController flightMovement;

        // Flight system delegation - movement handled by ShipFlightController

        protected virtual void Awake()
        {
            InitializeShip();
        }

        protected virtual void InitializeShip()
        {
            // Set PrototypeShip-specific identity
            shipType = ShipType.PrototypeShip;
            shipName = "Prototype Ship";
            
            // Configure ship movement stats for a "heavy" but powerful feel
            stats.mass = 40f;           // A solid baseline mass.
            stats.thrust = 75f;         // Raw engine power.
            stats.maxSpeed = 250f;      // Top speed of the ship.
            stats.acceleration = 15f;   // How quickly the ship reaches its target speed.
            stats.deceleration = 10f;   // How quickly the ship slows down.
            stats.turnRate = 80f;       // Increased turn rate for better responsiveness (was 4000f, using more reasonable value)
            stats.strafeSpeed = 60f;
            stats.boostDuration = 2.8f;
            stats.engineThrust = 11772f;
            stats.maneuverRate = 50f;
            stats.strafeThrust = 60f;

            // Auto-find or create ShipFlightController
            if (flightMovement == null)
            {
                flightMovement = GetComponent<ShipFlightController>();
                if (flightMovement == null)
                {
                    flightMovement = gameObject.AddComponent<ShipFlightController>();
                }
            }

            // Flight profile should already be assigned - no need to create new one
            if (flightMovement != null)
            {
                // No console logging
            }
        }

        protected virtual void Update()
        {
<<<<<<< HEAD
            base.Update();
            HandleBoostInput();
            // Mouse1 (Fire1) ile ateş et
            if (Input.GetButton("Fire1"))
            {
                if (_weaponManager == null)
                    _weaponManager = GetComponent<DomeClash.Weapons.WeaponManager>();
                if (_weaponManager != null)
                    _weaponManager.FirePrimary();
            }
=======
            HandleThrottleInput();
>>>>>>> 86e07185
        }

        private void HandleBoostInput()
        {
            if (flightMovement == null) return;
<<<<<<< HEAD
            
            // Boost with Left Shift
            bool boostInput = Input.GetKey(KeyCode.LeftShift);
            flightMovement.SetBoostInput(boostInput);
            
            // Slow with S key
            bool slowInput = Input.GetKey(KeyCode.S);
            flightMovement.SetSlowInput(slowInput);
=======
            if (Input.GetKey(KeyCode.W))
            {
                SetThrottle(1.0f);
            }
            else if (Input.GetKey(KeyCode.S))
            {
                SetThrottle(0.0f);
            }
>>>>>>> 86e07185
        }

        // Input set functions - delegate to ShipFlightController
        public virtual void SetPitchInput(float value) { if (flightMovement != null) flightMovement.SetPitchInput(value); }
        public virtual void SetYawInput(float value) { if (flightMovement != null) flightMovement.SetYawInput(value); }
        public virtual void SetRollInput(float value) { if (flightMovement != null) flightMovement.SetRollInput(value); }
        public virtual void SetStrafeInput(float value) { if (flightMovement != null) flightMovement.SetStrafeInput(value); }

        // Boost control methods - delegate to ShipFlightController
        public void SetBoostInput(bool boost) { if (flightMovement != null) flightMovement.SetBoostInput(boost); }
        public void SetSlowInput(bool slow) { if (flightMovement != null) flightMovement.SetSlowInput(slow); }

        // Getter methods for DebugHUD - delegate to ShipFlightController
        public float GetPitchInput() => flightMovement?.GetPitchInput() ?? 0f;
        public float GetYawInput() => flightMovement?.GetYawInput() ?? 0f;
        public float GetRollInput() => flightMovement?.GetRollInput() ?? 0f;
        public float GetStrafeInput() => flightMovement?.GetStrafeInput() ?? 0f;
        public bool GetBoosting() => flightMovement?.IsBoosting ?? false;
        public bool GetSlowing() => flightMovement?.IsSlowing ?? false;
        public float GetCurrentSpeed() => flightMovement?.CurrentSpeed ?? 0f;
        public float GetFlightSpeed() => flightMovement?.GetFlightProfile()?.flightSpeed ?? 0f;
        public float GetTurnSpeed() => flightMovement?.GetFlightProfile()?.turnSpeed ?? 0f;

        // Banking system getters
        public float GetCurrentBankAngle() => flightMovement?.GetCurrentBankAngle() ?? 0f;
        public float GetCurrentPitch() => flightMovement?.GetCurrentPitch() ?? 0f;
        public float GetCurrentYaw() => flightMovement?.GetCurrentYaw() ?? 0f;

        // Ship stats getters (for compatibility)
        public float GetMaxSpeed() => stats.maxSpeed;
        public float GetAcceleration() => stats.acceleration;
        public float GetTurnRate() => stats.turnRate;
        public float GetBoostDuration() => stats.boostDuration;



#if UNITY_EDITOR
    [ContextMenu("Refresh Flight Profile From Inspector")]
    public void RefreshFlightProfile()
    {
        var flightController = GetComponent<DomeClash.Core.ShipFlightController>();
        if (flightController != null)
        {
            flightController.SetFlightProfile(DomeClash.Core.FlightProfile.CreateFromShip(this));
            Debug.Log("Flight profile refreshed from inspector values!");
        }
    }
#endif

        private DomeClash.Weapons.WeaponManager _weaponManager;
    }
} <|MERGE_RESOLUTION|>--- conflicted
+++ resolved
@@ -87,35 +87,12 @@
 
         protected virtual void Update()
         {
-<<<<<<< HEAD
-            base.Update();
-            HandleBoostInput();
-            // Mouse1 (Fire1) ile ateş et
-            if (Input.GetButton("Fire1"))
-            {
-                if (_weaponManager == null)
-                    _weaponManager = GetComponent<DomeClash.Weapons.WeaponManager>();
-                if (_weaponManager != null)
-                    _weaponManager.FirePrimary();
-            }
-=======
             HandleThrottleInput();
->>>>>>> 86e07185
         }
 
-        private void HandleBoostInput()
+        private void HandleThrottleInput()
         {
             if (flightMovement == null) return;
-<<<<<<< HEAD
-            
-            // Boost with Left Shift
-            bool boostInput = Input.GetKey(KeyCode.LeftShift);
-            flightMovement.SetBoostInput(boostInput);
-            
-            // Slow with S key
-            bool slowInput = Input.GetKey(KeyCode.S);
-            flightMovement.SetSlowInput(slowInput);
-=======
             if (Input.GetKey(KeyCode.W))
             {
                 SetThrottle(1.0f);
@@ -124,7 +101,6 @@
             {
                 SetThrottle(0.0f);
             }
->>>>>>> 86e07185
         }
 
         // Input set functions - delegate to ShipFlightController
@@ -133,17 +109,17 @@
         public virtual void SetRollInput(float value) { if (flightMovement != null) flightMovement.SetRollInput(value); }
         public virtual void SetStrafeInput(float value) { if (flightMovement != null) flightMovement.SetStrafeInput(value); }
 
-        // Boost control methods - delegate to ShipFlightController
-        public void SetBoostInput(bool boost) { if (flightMovement != null) flightMovement.SetBoostInput(boost); }
-        public void SetSlowInput(bool slow) { if (flightMovement != null) flightMovement.SetSlowInput(slow); }
+        // Throttle control methods - delegate to ShipFlightController
+        public void SetThrottle(float newThrottle) { if (flightMovement != null) flightMovement.SetThrottle(newThrottle); }
+        public void IncreaseThrottle(float amount = 0.1f) { if (flightMovement != null) flightMovement.IncreaseThrottle(amount); }
+        public void DecreaseThrottle(float amount = 0.1f) { if (flightMovement != null) flightMovement.DecreaseThrottle(amount); }
 
         // Getter methods for DebugHUD - delegate to ShipFlightController
         public float GetPitchInput() => flightMovement?.GetPitchInput() ?? 0f;
         public float GetYawInput() => flightMovement?.GetYawInput() ?? 0f;
         public float GetRollInput() => flightMovement?.GetRollInput() ?? 0f;
         public float GetStrafeInput() => flightMovement?.GetStrafeInput() ?? 0f;
-        public bool GetBoosting() => flightMovement?.IsBoosting ?? false;
-        public bool GetSlowing() => flightMovement?.IsSlowing ?? false;
+        public float GetThrottle() => flightMovement?.Throttle ?? 0f;
         public float GetCurrentSpeed() => flightMovement?.CurrentSpeed ?? 0f;
         public float GetFlightSpeed() => flightMovement?.GetFlightProfile()?.flightSpeed ?? 0f;
         public float GetTurnSpeed() => flightMovement?.GetFlightProfile()?.turnSpeed ?? 0f;
@@ -173,7 +149,5 @@
         }
     }
 #endif
-
-        private DomeClash.Weapons.WeaponManager _weaponManager;
     }
 } 